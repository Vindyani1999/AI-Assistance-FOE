--- conflicted
+++ resolved
@@ -10,15 +10,9 @@
   collection_name: exam_manual-rag-chroma
   llm: microsoft/phi-2
   llm_temperature: 0.0
-<<<<<<< HEAD
   embedding_model: intfloat/e5-large-v2             #intfloat/e5-base-v2
   chunk_size: 200
   chunk_overlap: 20
-=======
-  embedding_model: intfloat/e5-large-v2 #intfloat/e5-base-v2
-  chunk_size: 500
-  chunk_overlap: 70
->>>>>>> f2693b97
   k: 2
 
 # student_handbook_rag:
